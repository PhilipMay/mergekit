# Copyright (C) 2023 Charles O. Goddard
#
# This software is free software: you can redistribute it and/or
# modify it under the terms of the GNU Lesser General Public License as
# published by the Free Software Foundation, either version 3 of the
# License, or (at your option) any later version.
#
# This software is distributed in the hope that it will be useful, but
# WITHOUT ANY WARRANTY; without even the implied warranty of
# MERCHANTABILITY or FITNESS FOR A PARTICULAR PURPOSE. See the GNU
# Lesser General Public License for more details.
#
# You should have received a copy of the GNU Lesser General Public License
# along with this program. If not, see http://www.gnu.org/licenses/.

from typing import Any, Dict, List, Optional

import torch
from pydantic import BaseModel
from torch._tensor import Tensor

from mergekit.common import ImmutableMap, ModelReference
from mergekit.graph import Task
from mergekit.merge_methods.base import ConfigParameterDef, MergeMethod
from mergekit.merge_methods.slerp import slerp
from mergekit.tasks import GatherTensors
from mergekit.tokenizer import BuildTokenizer, TokenizerInfo


class TokenizerPermutationMergeTask(Task[torch.Tensor]):
    tokenizer_task: BuildTokenizer
    gather_tensors: GatherTensors
    base_model: Optional[ModelReference]
    use_slerp: bool
    slerp_t: float
    tensor_parameters: ImmutableMap[ModelReference, Any]

    def arguments(self) -> Dict[str, Task]:
        return {"tokenizer_info": self.tokenizer_task, "tensors": self.gather_tensors}

    def execute(
        self, tokenizer_info: TokenizerInfo, tensors: Dict[ModelReference, torch.Tensor]
    ) -> Tensor:
        if not tensors:
            return None
        if len(tensors) == 1:
            return list(tensors.values())[0]

        models = []
        expanded = []
        masks = []
        weights = []
        for model in tensors:
            models.append(model)

<<<<<<< HEAD
            x = tensors[model]
            p = tokenizer_info.permutations[model].to(dtype=x.dtype, device=x.device)
=======
            x = input_tensors[tr]
            p = embed_permutations[tr.model].to(dtype=x.dtype, device=x.device)
            temp_dtype = torch.float32 if x.device.type == "cpu" else x.dtype
>>>>>>> 06a2b115
            if p.shape[1] == x.shape[0]:
                xp = (p.to(dtype=temp_dtype) @ x.to(dtype=temp_dtype)).to(x.dtype)
            else:
                raise RuntimeError("Shape mismatch")

            expanded.append(xp)
            masks.append(p.sum(dim=-1, keepdim=True) > 0)

            is_base = model == self.base_model
            if self.use_slerp:
                weight = (1.0 - self.slerp_t) if is_base else self.slerp_t
            else:
                weight = self.tensor_parameters[model]["weight"]

            weights.append(weight)

        expanded = torch.stack(expanded, dim=0)
        masks = torch.stack(masks, dim=0)
        weights = (
            torch.tensor(weights, dtype=expanded.dtype, device=expanded.device)
            .unsqueeze(-1)
            .unsqueeze(-1)
        )

        total_weight = (masks * weights).sum(dim=0)
        scale = 1 / total_weight
        scale[total_weight.abs() < 1e-8] = 0

        linear_merged = (expanded * weights * masks).sum(dim=0) * scale

        if self.use_slerp:
            if expanded.shape[0] != 2:
                raise RuntimeError("SLERP takes exactly two models")

            if models[0] == self.base_model:
                v0 = expanded[0, ...]
                v1 = expanded[1, ...]
            else:
                v0 = expanded[1, ...]
                v1 = expanded[0, ...]

            res = slerp(self.slerp_t, v0, v1)
            need_linear = (masks.sum(dim=0) != 2).squeeze(dim=-1)
            res[need_linear, :] = linear_merged[need_linear, :].to(
                device=res.device, dtype=res.dtype
            )
            return res

        return linear_merged


class TokenizerPermutationMerge(MergeMethod, BaseModel):
    tokenizer_task: BuildTokenizer

    def parameters(self) -> List[ConfigParameterDef]:
        return [
            ConfigParameterDef("t", required=False),
            ConfigParameterDef(name="embed_slerp", required=False, default_value=False),
        ]

    def tensor_parameters(self) -> List[ConfigParameterDef]:
        return [
            ConfigParameterDef("weight", required=False),
        ]

    def make_task(
        self,
        *,
        tensors: GatherTensors,
        parameters: Dict[str, Any],
        tensor_parameters: Dict[ModelReference, Dict[str, Any]],
        base_model: Optional[ModelReference],
        **_kwargs,
    ) -> Task:
        return TokenizerPermutationMergeTask(
            base_model=base_model,
            tokenizer_task=self.tokenizer_task,
            gather_tensors=tensors,
            use_slerp=parameters["embed_slerp"],
            slerp_t=parameters["t"],
            tensor_parameters=ImmutableMap(data=tensor_parameters),
        )<|MERGE_RESOLUTION|>--- conflicted
+++ resolved
@@ -53,14 +53,9 @@
         for model in tensors:
             models.append(model)
 
-<<<<<<< HEAD
             x = tensors[model]
             p = tokenizer_info.permutations[model].to(dtype=x.dtype, device=x.device)
-=======
-            x = input_tensors[tr]
-            p = embed_permutations[tr.model].to(dtype=x.dtype, device=x.device)
             temp_dtype = torch.float32 if x.device.type == "cpu" else x.dtype
->>>>>>> 06a2b115
             if p.shape[1] == x.shape[0]:
                 xp = (p.to(dtype=temp_dtype) @ x.to(dtype=temp_dtype)).to(x.dtype)
             else:
