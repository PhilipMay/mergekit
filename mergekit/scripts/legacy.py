--- conflicted
+++ resolved
@@ -18,15 +18,9 @@
 import click
 import yaml
 
-from mergekit.common import MergeOptions
 from mergekit.config import InputModelDefinition, MergeConfiguration
-<<<<<<< HEAD
 from mergekit.merge import run_merge
-
-
-=======
-from mergekit.merge import MergeOptions, run_merge
-from mergekit.options import add_merge_options
+from mergekit.options import MergeOptions, add_merge_options
 
 
 @click.command("mergekit-legacy")
@@ -83,7 +77,6 @@
     help="Print generated YAML configuration",
 )
 @add_merge_options
->>>>>>> e8b982bc
 def main(
     out_path: str,
     merge: List[str],
